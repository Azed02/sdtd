- name: integrate argoCD
  import_tasks: argo.yaml

- name: integrate kafka
  import_tasks: kafka.yaml
<<<<<<< HEAD
  
- name: Render kafka-automation.yaml locally
  ansible.builtin.template:
    src: kafka-automation.yaml.j2
    dest: /tmp/kafka-automation.yaml
  delegate_to: localhost
  run_once: true

- name: Log first 100 lines of the rendered YAML
  ansible.builtin.shell: "head -n 100 /tmp/kafka-automation.yaml"
  delegate_to: localhost
  run_once: true
  register: rendered_yaml_head_extended

- name: Display extended rendered YAML head
  ansible.builtin.debug:
    msg: "{{ rendered_yaml_head_extended.stdout }}"
  delegate_to: localhost
  run_once: true

- name: Copy rendered YAML to control-plane
  ansible.builtin.copy:
    src: /tmp/kafka-automation.yaml
    dest: /tmp/kafka-automation.yaml
  when: inventory_hostname in groups['control-plane']

- name: Apply Kafka automation YAML on control-plane (no validation)
  ansible.builtin.shell: |
    kubectl apply --kubeconfig=/home/asmae/.kube/config --validate=false -f /tmp/kafka-automation.yaml
  when: inventory_hostname in groups['control-plane']

- name: Deploy Frontend and Backend Applications
  import_tasks: frontend-backend.yaml
=======

- name: integrate prometheus
  import_tasks: prometheus.yaml

- name: integrate alertmanager
  import_tasks: alertmanager.yaml

- name: integrate grafana
  import_tasks: grafana.yaml
>>>>>>> 0b2786ae
<|MERGE_RESOLUTION|>--- conflicted
+++ resolved
@@ -3,7 +3,6 @@
 
 - name: integrate kafka
   import_tasks: kafka.yaml
-<<<<<<< HEAD
   
 - name: Render kafka-automation.yaml locally
   ansible.builtin.template:
@@ -11,7 +10,7 @@
     dest: /tmp/kafka-automation.yaml
   delegate_to: localhost
   run_once: true
-
+  
 - name: Log first 100 lines of the rendered YAML
   ansible.builtin.shell: "head -n 100 /tmp/kafka-automation.yaml"
   delegate_to: localhost
@@ -37,14 +36,3 @@
 
 - name: Deploy Frontend and Backend Applications
   import_tasks: frontend-backend.yaml
-=======
-
-- name: integrate prometheus
-  import_tasks: prometheus.yaml
-
-- name: integrate alertmanager
-  import_tasks: alertmanager.yaml
-
-- name: integrate grafana
-  import_tasks: grafana.yaml
->>>>>>> 0b2786ae
