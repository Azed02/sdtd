require('dotenv').config({ path: '/app/.env' }); // Load .env file from the mounted path
const express = require('express');
const cors = require('cors');
const { Storage } = require('@google-cloud/storage');
const path = require('path');

const app = express();
const port = 5000;

// Read the SERVER_ADDRESS from environment variables
const serverAddress = process.env.SERVER_ADDRESS || 'localhost';

// Configure CORS to allow requests from any origin
app.use(cors());

// GCP Storage Client
const storage = new Storage({
  keyFilename: '/secrets/key-file.json', // Path to the mounted service account key file
});

<<<<<<< HEAD
const bucketName = 'bucket-marwa'; // Replace with your actual GCP bucket name
=======
const bucketName = 'bucket-marwa'; // Replace with your GCP bucket name
>>>>>>> 94d81d3f

/**
 * Fetch the latest image for a given pod ID from the GCP bucket.
 * @param {number} podId - The pod number (1 to 5).
 */
const getLatestPodImage = async (podId) => {
  try {
    // List all files in the bucket
    const [files] = await storage.bucket(bucketName).getFiles();

    if (!files.length) {
      throw new Error('No files found in the bucket.');
    }

    // Filter files based on the pod prefix (e.g., "pod-1_simulation_plot_")
    const podPrefix = `simulation_results/pod-${podId}_simulation_plot_`;
    const podFiles = files.filter(file => file.name.startsWith(podPrefix));

    if (!podFiles.length) {
      throw new Error(`No images found for pod-${podId}`);
    }

    // Sort by timestamp (descending) to get the latest
    podFiles.sort((a, b) => new Date(b.metadata.timeCreated) - new Date(a.metadata.timeCreated));

    return podFiles[0]; // Return the latest file
  } catch (err) {
    console.error(`Error fetching latest image for pod-${podId}:`, err.message);
    return null;
  }
};

// Define 5 endpoints to fetch the latest image for each pod
[1, 2, 3, 4, 5].forEach(podId => {
  app.get(`/api/image/${podId}`, async (req, res) => {
    const latestFile = await getLatestPodImage(podId);

    if (!latestFile) {
      return res.status(404).send(`No image found for pod-${podId}`);
    }

    // Retrieve file from GCP
    const file = storage.bucket(bucketName).file(latestFile.name);

    // Fetch file metadata
    const [metadata] = await file.getMetadata();
    const contentType = metadata.contentType || 'application/octet-stream';

    // Set headers for the response
    res.setHeader('Content-Type', contentType);
    res.setHeader('Content-Disposition', `inline; filename="${path.basename(latestFile.name)}"`);

    // Create a read stream and pipe it to the response
    const readStream = file.createReadStream();

    readStream.on('error', (err) => {
      console.error(`Error reading file from GCP for pod-${podId}:`, err);
      res.status(500).send('Internal Server Error');
    });

    readStream.pipe(res);
  });
});

app.listen(port, '0.0.0.0', () => {
  console.log(`Backend server listening on http://0.0.0.0:${port}`);
});<|MERGE_RESOLUTION|>--- conflicted
+++ resolved
@@ -18,11 +18,9 @@
   keyFilename: '/secrets/key-file.json', // Path to the mounted service account key file
 });
 
-<<<<<<< HEAD
+
 const bucketName = 'bucket-marwa'; // Replace with your actual GCP bucket name
-=======
-const bucketName = 'bucket-marwa'; // Replace with your GCP bucket name
->>>>>>> 94d81d3f
+
 
 /**
  * Fetch the latest image for a given pod ID from the GCP bucket.
